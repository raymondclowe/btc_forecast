IMAGE := apinixtla
ROOT := $(shell dirname $(realpath $(firstword ${MAKEFILE_LIST})))
CURRENT_UID := $(shell id -u)
CURRENT_GID := $(shell id -g)


DOCKER_PARAMETERS := \
        --user $(shell id -u) \
        -v ${ROOT}:/app \
        -w /app \
        -e HOME=/tmp

init_api_docker:
	docker build -t ${IMAGE} .

create_api_zip: .require-route
	docker run -it --rm ${DOCKER_PARAMETERS} ${IMAGE} bash -c \
		"rm -f /app/api.zip && \
		cd /usr/local/lib/python3.7/site-packages && \
		zip -r9 /app/api.zip . && \
		cd /app/api && zip -g /app/api.zip -r . && \
		cd /app/${route} && zip -g /app/api.zip -r ."

init:
	virtualenv venv && \
		. venv/bin/activate && \
		pip install -r requirements.txt

app:
	. venv/bin/activate && \
		cd api && uvicorn main:app --reload

workflow:
	./workflows.sh docker-image && ./workflows.sh lambda


init_dockers:
	for ROUTE in tsfeatures tsforecast tsbenchmarks tspreprocess; do \
		make -C $$ROUTE init; \
	done

<<<<<<< HEAD

create_api_zip:
	if [ -d "$(ROOT)/package" ]; then rm -Rf $(ROOT)/package; fi && mkdir $(ROOT)/package
	if [ -f "$(ROOT)/api.zip" ]; then rm $(ROOT)/api.zip; fi
	docker run --rm \
		--user $(CURRENT_UID):$(CURRENT_GID) \
		--volume="/etc/group:/etc/group:ro" \
		--volume="/etc/passwd:/etc/passwd:ro" \
		--volume="/etc/shadow:/etc/shadow:ro" \
		--volume $(ROOT)/requirements.txt:/tmp/requirements.txt \
		--volume $(ROOT)/package:/tmp/package \
		python:3.7 pip install -r /tmp/requirements.txt --target /tmp/package
	cd ./package && zip -r9 ../api.zip . && cd ..
	cd ./api && zip ../api.zip . -r && cd ..
	cp api.zip tsbenchmarks_api.zip
	cd ./tsbenchmarks && zip ../tsbenchmarks_api.zip . -r && cd ..
	cp api.zip tsfeatures_api.zip
	cd ./tsfeatures && zip ../tsfeatures_api.zip . -r && cd ..
	cp api.zip tsforecast_api.zip
	cd ./tsfeatures && zip ../tsfeatures_api.zip . -r && cd ..
	cp api.zip tspreprocess_api.zip
	cd ./tspreprocess && zip ../tspreprocess_api.zip . -r && cd ..

clean_api_zip:
	if [ -d "$(ROOT)/package" ]; then rm -Rf $(ROOT)/package; fi
	if [ -f "$(ROOT)/api.zip" ]; then rm $(ROOT)/api.zip; fi
	if [ -f "$(ROOT)/tsbenchmarks_api.zip" ]; then rm $(ROOT)/tsbenchmarks_api.zip; fi
	if [ -f "$(ROOT)/tsfeatures_api.zip" ]; then rm $(ROOT)/tsfeatures_api.zip; fi
	if [ -f "$(ROOT)/tsforecast_api.zip" ]; then rm $(ROOT)/tsforecast_api.zip; fi
	if [ -f "$(ROOT)/tspreprocess_api.zip" ]; then rm $(ROOT)/tspreprocess_api.zip; fi

upload_api_zip:
	aws s3 cp tsbenchmarks_api.zip s3://${s3_bucket}/functions/tsbenchmarks/api.zip
	aws s3 cp tsfeatures_api.zip s3://${s3_bucket}/functions/tsfeatures/api.zip
	aws s3 cp tsforecast_api.zip s3://${s3_bucket}/functions/tsforecast/api.zip
	aws s3 cp tspreprocess_api.zip s3://${s3_bucket}/functions/tspreprocess/api.zip

create_docker_image:
	aws ecr get-login-password --region us-east-1 | docker login --username AWS --password-stdin ${src_docker_image}
	docker build -t ${src_docker_image}/${route}:latest ./${route}
	docker push ${src_docker_image}/${route}:latest
	
=======
.require-route:
ifndef route
	$(error route is required)
endif
>>>>>>> edacf123
<|MERGE_RESOLUTION|>--- conflicted
+++ resolved
@@ -1,25 +1,6 @@
-IMAGE := apinixtla
 ROOT := $(shell dirname $(realpath $(firstword ${MAKEFILE_LIST})))
 CURRENT_UID := $(shell id -u)
 CURRENT_GID := $(shell id -g)
-
-
-DOCKER_PARAMETERS := \
-        --user $(shell id -u) \
-        -v ${ROOT}:/app \
-        -w /app \
-        -e HOME=/tmp
-
-init_api_docker:
-	docker build -t ${IMAGE} .
-
-create_api_zip: .require-route
-	docker run -it --rm ${DOCKER_PARAMETERS} ${IMAGE} bash -c \
-		"rm -f /app/api.zip && \
-		cd /usr/local/lib/python3.7/site-packages && \
-		zip -r9 /app/api.zip . && \
-		cd /app/api && zip -g /app/api.zip -r . && \
-		cd /app/${route} && zip -g /app/api.zip -r ."
 
 init:
 	virtualenv venv && \
@@ -38,8 +19,6 @@
 	for ROUTE in tsfeatures tsforecast tsbenchmarks tspreprocess; do \
 		make -C $$ROUTE init; \
 	done
-
-<<<<<<< HEAD
 
 create_api_zip:
 	if [ -d "$(ROOT)/package" ]; then rm -Rf $(ROOT)/package; fi && mkdir $(ROOT)/package
@@ -77,14 +56,12 @@
 	aws s3 cp tsforecast_api.zip s3://${s3_bucket}/functions/tsforecast/api.zip
 	aws s3 cp tspreprocess_api.zip s3://${s3_bucket}/functions/tspreprocess/api.zip
 
-create_docker_image:
+create_docker_image: .require-route
 	aws ecr get-login-password --region us-east-1 | docker login --username AWS --password-stdin ${src_docker_image}
 	docker build -t ${src_docker_image}/${route}:latest ./${route}
 	docker push ${src_docker_image}/${route}:latest
 	
-=======
 .require-route:
 ifndef route
 	$(error route is required)
-endif
->>>>>>> edacf123
+endif